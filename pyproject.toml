[tool.poetry]
name = "prt-rl"
version = "0.1.0"
description = ""
authors = ["Gavin Strunk <gavin.strunk@gmail.com>"]
readme = "README.md"

[tool.poetry.dependencies]
python = ">=3.11,<3.13"
torch = "^2.4.1"
mlflow = "^2.19.0"
tensordict = "^0.6.2"
tqdm = "^4.67.1"
pynput = "^1.7.7"
gymnasium = {extras = ["all"], version = "^1.0.0"}

[tool.poetry.group.docs.dependencies]
sphinx = "^8.1.3"
myst-parser = "^4.0.0"
sphinx-book-theme = "^1.1.3"
<<<<<<< HEAD
toml = "^0.10.2"
=======
gymnasium = {extras = ["all"], version = "^1.0.0"}
swig = "^4.3.0"
psutil = "^6.1.1"
>>>>>>> 97e0a1bb

[tool.poetry.group.test.dependencies]
pytest = "^8.3.4"

[build-system]
requires = ["poetry-core", "swig"]
build-backend = "poetry.core.masonry.api"<|MERGE_RESOLUTION|>--- conflicted
+++ resolved
@@ -18,13 +18,8 @@
 sphinx = "^8.1.3"
 myst-parser = "^4.0.0"
 sphinx-book-theme = "^1.1.3"
-<<<<<<< HEAD
 toml = "^0.10.2"
-=======
-gymnasium = {extras = ["all"], version = "^1.0.0"}
-swig = "^4.3.0"
 psutil = "^6.1.1"
->>>>>>> 97e0a1bb
 
 [tool.poetry.group.test.dependencies]
 pytest = "^8.3.4"
